;;----------------------------------------------------------------------------
;; Misc config - yet to be placed in separate files
;;----------------------------------------------------------------------------
(add-auto-mode 'tcl-mode "Portfile$")
(fset 'yes-or-no-p 'y-or-n-p)
(add-hook 'find-file-hooks 'goto-address-prog-mode)
(add-hook 'after-save-hook 'executable-make-buffer-file-executable-if-script-p)
(setq goto-address-mail-face 'link)

(column-number-mode 1)

<<<<<<< HEAD
; NO automatic new line when scrolling down at buffer bottom
(setq next-line-add-newlines nil)

;Ctrl-X, u/l  to upper/lowercase regions without confirm
(put 'downcase-region 'disabled nil)
(put 'upcase-region 'disabled nil)

;; no annoying beep on errors
(setq visible-bell t)
(setq backup-directory-alist '(("." . "~/.backups")))

(put 'narrow-to-region 'disabled nil)

(global-set-key "\C-\M-u" 'windmove-left)
(global-set-key "\C-\M-p" 'windmove-right)
(global-set-key "\C-\M-o" 'windmove-up)
(global-set-key "\C-\M-i" 'windmove-down)

; from RobinH
;Time management
(setq display-time-24hr-format t)
(setq display-time-day-and-date t)
(display-time)

(global-set-key [f8] 'calendar)
(global-set-key [f12] 'list-bookmarks)

(when *win32*
  ;; resize frame
  (defun w32-maximize-frame ()
    "Maximize the current frame."
    (interactive)
    (w32-send-sys-command 61488)
    (global-set-key (kbd "C-c z") 'w32-restore-frame))

  (global-set-key (kbd "C-c z") 'w32-maximize-frame)

  (defun w32-restore-frame ()
    "Restore a minimized frame."
    (interactive)
    (w32-send-sys-command 61728)
    (global-set-key (kbd "C-c z") 'w32-maximize-frame))

  )

;; M-x ct ENTER
(defun ct (dir-name)
  "Create tags file."
  (interactive "DDirectory: ")
  (shell-command
   (format "ctags -f %s/TAGS -e -R %s" dir-name (directory-file-name dir-name)))
  )

;effective emacs item 3
(global-set-key "\C-w"     'backward-kill-word)
(global-set-key "\C-x\C-k" 'kill-region)
(global-set-key "\C-c\C-k" 'kill-region)
(global-set-key "\C-s" 'isearch-forward-regexp)
(global-set-key "\M-s" 'isearch-backward-regexp)
(global-set-key "\C-\M-s" 'tags-search)
(global-set-key "\C-x\C-n" 'find-file-other-frame) ;open new frame with a file

;;a no-op function to bind to if you want to set a keystroke to null
(defun void () "this is a no-op" (interactive))

;convert a buffer from dos ^M end of lines to unix end of lines
(defun dos2unix ()
  (interactive)
  (goto-char (point-min))
  (while (search-forward "\r" nil t) (replace-match "")))

;vice versa
(defun unix2dos ()
  (interactive)
  (goto-char (point-min))
  (while (search-forward "\n" nil t) (replace-match "\r\n")))

;show ascii table
(defun ascii-table ()
  "Print the ascii table. Based on a defun by Alex Schroeder <asc@bsiag.com>"
  (interactive)
  (switch-to-buffer "*ASCII*")
  (erase-buffer)
  (insert (format "ASCII characters up to number %d.\n" 254))
  (let ((i 0))
    (while (< i 254)
           (setq i (+ i 1))
           (insert (format "%4d %c\n" i i))))
  (beginning-of-buffer))

;insert date into buffer
(defun insert-date ()
  "Insert date at point."
  (interactive)
  (insert (format-time-string "%a %b %e, %Y %l:%M %p")))

;;compute the length of the marked region
(defun region-length ()
  "length of a region"
  (interactive)
  (message (format "%d" (- (region-end) (region-beginning)))))

;; gdb
(global-set-key "\C-x\C-a\C-g" 'gud-run)
;;; WINDOW SPLITING
;; @see http://xahlee.org/emacs/effective_emacs.html
(global-set-key (kbd "M-3") 'split-window-horizontally);was digit-argument
(global-set-key (kbd "M-2") 'split-window-vertically) ;was digit-argument
(global-set-key (kbd "M-1") 'delete-other-window) ; was digit-argument
(global-set-key (kbd "M-0") 'delete-window) ; was digit-argument
(global-set-key (kbd "M-o") 'other-window) ; was facemenu-keymap
(defalias 'list-buffers 'ibuffer)
;KEYBOARD SECTION
;global keyb maps
(global-set-key "\C-xc" 'clipboard-kill-ring-save)
(global-set-key "\C-cc" 'copy-region-as-kill)
(global-set-key [home] 'beginning-of-line)
(global-set-key [end] 'end-of-line)
(global-set-key [\C-home] 'beginning-of-buffer)
(global-set-key [\C-end] 'end-of-buffer)
(global-set-key [?\C-/] 'void) ;forward reference

;; @see http://www.emacswiki.org/emacs/BetterRegisters
;; This is used in the function below to make marked points visible
(defface register-marker-face '((t (:background "grey")))
      "Used to mark register positions in a buffer."
      :group 'faces)

;effective emacs item 7; no scrollbar, no menubar, no toolbar
(if (fboundp 'scroll-bar-mode) (scroll-bar-mode -1))
(if (fboundp 'tool-bar-mode) (tool-bar-mode -1))
;(if (fboundp 'menu-bar-mode) (menu-bar-mode -1))
;effiective emacs item9
(defalias 'qrr 'query-replace-regexp)

;@see http://stackoverflow.com/questions/3509919/ \
;emacs-c-opening-corresponding-header-file
(global-set-key (kbd "C-x C-o") 'ff-find-other-file)
(setq regex-tool-backend 'perl)
=======
(setq-default regex-tool-backend 'perl)
>>>>>>> 6816b18f

;make speedbar work
(if (load "mwheel" t)
  (mwheel-install))

(provide 'init-misc)<|MERGE_RESOLUTION|>--- conflicted
+++ resolved
@@ -9,7 +9,6 @@
 
 (column-number-mode 1)
 
-<<<<<<< HEAD
 ; NO automatic new line when scrolling down at buffer bottom
 (setq next-line-add-newlines nil)
 
@@ -148,10 +147,7 @@
 ;@see http://stackoverflow.com/questions/3509919/ \
 ;emacs-c-opening-corresponding-header-file
 (global-set-key (kbd "C-x C-o") 'ff-find-other-file)
-(setq regex-tool-backend 'perl)
-=======
 (setq-default regex-tool-backend 'perl)
->>>>>>> 6816b18f
 
 ;make speedbar work
 (if (load "mwheel" t)
